# SPDX-License-Identifier: MIT
cmake_minimum_required(VERSION 3.6)

project(Ashura)


set(CMAKE_CXX_STANDARD 20)
set(CMAKE_CXX_STANDARD_REQUIRED ON)
set(CMAKE_COLOR_DIAGNOSTICS ON)

if(APPLE)
  if(CMAKE_SYSTEM_PROCESSOR MATCHES "arm64")
    set(HOMEBREW_PREFIX "/opt/homebrew")
  else()
    set(HOMEBREW_PREFIX "/usr/local")
  endif()

  add_definitions(-DVULKAN_STRING_HELPER_NO_AMDX)

  list(APPEND CMAKE_PREFIX_PATH
    "${HOMEBREW_PREFIX}/opt/molten-vk"
  )

  include_directories(SYSTEM
    "${HOMEBREW_PREFIX}/include"
  )
  link_directories(
    "${HOMEBREW_PREFIX}/lib"
  )


  set(ENV{PKG_CONFIG_PATH} "${HOMEBREW_PREFIX}/lib/pkgconfig:$ENV{PKG_CONFIG_PATH}")
endif()

set(VMA_DYNAMIC_VULKAN_FUNCTIONS
  ON
  CACHE BOOL "")
set(ENABLE_OPT
  OFF
  CACHE BOOL "")
set(ENABLE_HLSL
  OFF
  CACHE BOOL "")
set(ENABLE_GLSLANG_BINARIES
  OFF
  CACHE BOOL "")
set(ENABLE_SPVREMAPPER
  OFF
  CACHE BOOL "")
set(SPIRV_REFLECT_EXECUTABLE
  OFF
  CACHE BOOL "")
set(SPIRV_REFLECT_STATIC_LIB
  ON
  CACHE BOOL "")
set(SDL_STATIC
  ON
  CACHE BOOL "")


include(FetchContent)

FetchContent_Declare(
  VulkanHeaders
  GIT_REPOSITORY https://github.com/KhronosGroup/Vulkan-Headers.git
  GIT_TAG vulkan-sdk-1.3.296.0)

FetchContent_Declare(
  VulkanGLSL
  GIT_REPOSITORY https://github.com/KhronosGroup/glslang.git
  GIT_TAG vulkan-sdk-1.3.296.0)

FetchContent_Declare(
  SpirvReflect
  GIT_REPOSITORY https://github.com/KhronosGroup/SPIRV-Reflect.git
  GIT_TAG vulkan-sdk-1.3.296.0)

FetchContent_Declare(
  VulkanUtilityLibraries
  GIT_REPOSITORY https://github.com/KhronosGroup/Vulkan-Utility-Libraries.git
  GIT_TAG vulkan-sdk-1.3.296.0)

FetchContent_Declare(
  VulkanLoader
  GIT_REPOSITORY https://github.com/KhronosGroup/Vulkan-Loader.git
  GIT_TAG be0e1c3)

FetchContent_Declare(
  VulkanMemoryAllocator
  GIT_REPOSITORY
  https://github.com/GPUOpen-LibrariesAndSDKs/VulkanMemoryAllocator.git
  GIT_TAG v3.1.0)

FetchContent_Declare(
  SDL3
  GIT_REPOSITORY https://github.com/libsdl-org/SDL.git
  GIT_TAG preview-3.1.3)

FetchContent_Declare(
  harfbuzz
  GIT_REPOSITORY https://github.com/harfbuzz/harfbuzz.git
  GIT_TAG 8.5.0)

FetchContent_Declare(
  Freetype
  GIT_REPOSITORY https://gitlab.freedesktop.org/freetype/freetype.git
  GIT_TAG VER-2-13-2)

FetchContent_Declare(
  SheenBidi
  GIT_REPOSITORY https://github.com/Tehreer/SheenBidi.git
  GIT_TAG v2.7
  CONFIGURE_COMMAND "" BUILD_COMMAND "")

FetchContent_Declare(
  WebP
  GIT_REPOSITORY https://chromium.googlesource.com/webm/libwebp
  GIT_TAG 1.4.0)

FetchContent_Declare(
  CURL
  GIT_REPOSITORY https://github.com/curl/curl.git
  GIT_TAG curl-8_8_0)

find_package(simdjson CONFIG REQUIRED)
find_package(GTest REQUIRED)
find_package(libjpeg-turbo CONFIG REQUIRED)
find_package(PNG REQUIRED)
find_package(FFMPEG REQUIRED)
find_package(xxHash CONFIG REQUIRED)
find_package(benchmark CONFIG REQUIRED)
find_package(Threads REQUIRED)

FetchContent_MakeAvailable(VulkanHeaders)
FetchContent_MakeAvailable(VulkanUtilityLibraries)
FetchContent_MakeAvailable(VulkanLoader)
FetchContent_MakeAvailable(VulkanMemoryAllocator)
FetchContent_MakeAvailable(VulkanGLSL)
FetchContent_MakeAvailable(harfbuzz)
FetchContent_MakeAvailable(Freetype)
FetchContent_MakeAvailable(SheenBidi)
FetchContent_MakeAvailable(SpirvReflect)
FetchContent_MakeAvailable(SDL3)
FetchContent_MakeAvailable(WebP)
FetchContent_MakeAvailable(CURL)


file(GLOB SheenBidi_SOURCES ${sheenbidi_SOURCE_DIR}/Source/*.c)

add_library(SheenBidi ${SheenBidi_SOURCES})
target_include_directories(
  SheenBidi
  PUBLIC ${sheenbidi_SOURCE_DIR}/Headers
  PRIVATE ${sheenbidi_SOURCE_DIR}/Source)
add_library(SheenBidi::SheenBidi ALIAS SheenBidi)

if(CMAKE_CXX_COMPILER_ID MATCHES "GNU")
  add_compile_options(-Wall -Wextra -Wpedantic)
else()
  if(CMAKE_CXX_COMPILER_ID MATCHES "Clang")
    add_compile_options(-Wall -Wextra -Wpedantic -Wno-nullability-completeness
      -Wno-nullability-extension)
  else()
    if(CMAKE_CXX_COMPILER_ID MATCHES "MSVC")
      add_compile_options(/W3 /Zc:preprocessor)
      add_compile_definitions(_CRT_SECURE_NO_WARNINGS)
    endif()
  endif()
endif()

add_library(
  ashura_std
  ashura/std/allocator.cc
  ashura/std/allocators.cc
  ashura/std/async.cc
  ashura/std/format.cc
  ashura/std/fs.cc
  ashura/std/hash.cc
  ashura/std/log.cc
  ashura/std/panic.cc)
target_include_directories(ashura_std PUBLIC ${CMAKE_CURRENT_SOURCE_DIR})
target_link_libraries(ashura_std PUBLIC xxHash::xxhash Threads::Threads)

add_executable(
  ashura_std_tests
  ashura/std/tests/tests.cc
  ashura/std/tests/option.cc
  ashura/std/tests/async.cc
  ashura/std/tests/list.cc
  ashura/std/tests/hash_map.cc
  ashura/std/tests/result.cc
  ashura/std/tests/sparse_vec.cc)
add_executable(ashura_std_bench ashura/std/bench/hash_map.cc)

target_link_libraries(ashura_std_tests ashura_std GTest::gtest
  GTest::gtest_main)
target_link_libraries(ashura_std_bench benchmark::benchmark
  benchmark::benchmark_main ashura_std)

add_library(ashura_gpu ashura/gpu/gpu.cc ashura/gpu/vma_def.cc
  ashura/gpu/vulkan.cc)
target_link_libraries(
  ashura_gpu ashura_std Vulkan-Headers Vulkan::UtilityHeaders Vulkan::Loader
  GPUOpen::VulkanMemoryAllocator)
target_include_directories(ashura_gpu PUBLIC ${CMAKE_CURRENT_SOURCE_DIR})

add_library(
  ashura_engine
  ashura/engine/engine.cc
  ashura/engine/font.cc
  ashura/engine/font_impl.cc
  ashura/engine/text.cc
  ashura/engine/canvas.cc
  ashura/engine/gpu_context.cc
  ashura/engine/image_decoder.cc
  ashura/engine/render_text.cc
  ashura/engine/shader.cc
  ashura/engine/text_compositor.cc
  ashura/engine/window.cc
  ashura/engine/view.cc
  ashura/engine/view_system.cc
  ashura/engine/views.cc
  ashura/engine/scene.cc
  ashura/engine/renderer.cc
<<<<<<< HEAD
  ashura/engine/render_context.cc
  ashura/engine/passes.cc
  ashura/engine/animation.cc
)
=======
  ashura/engine/passes.cc)
>>>>>>> 5afbdcd0
target_link_libraries(
  ashura_engine
  ashura_std
  ashura_gpu
  glslang
  spirv-reflect-static
  SDL3::SDL3-static
  harfbuzz
  CURL::libcurl
  freetype
  simdjson::simdjson
  webp
  webpdecoder
  $<IF:$<TARGET_EXISTS:libjpeg-turbo::turbojpeg>,libjpeg-turbo::turbojpeg,libjpeg-turbo::turbojpeg-static>
  PNG::PNG
  ${FFMPEG_LIBRARIES}
  SheenBidi::SheenBidi)

if(NOT APPLE)
  target_link_libraries(
    ashura_engine
    SPIRV
  )
endif()

target_include_directories(
  ashura_engine PUBLIC ${CMAKE_CURRENT_SOURCE_DIR} ${JPEG_INCLUDE_DIR}
  ${FFMPEG_INCLUDE_DIRS} ${FFMPEG_LIBRARY_DIRS})

add_executable(
  ashura_engine_tests
  ashura/engine/tests/main.cc ashura/engine/tests/render_text.cc
  ashura/engine/tests/views.cc ashura/engine/tests/text_compositor.cc)
target_link_libraries(ashura_engine_tests ashura_std ashura_engine GTest::gtest)

add_executable(ashura_app_test ashura/engine/tests/app.cc)
target_link_libraries(ashura_app_test ashura_engine)

add_executable(ashura_animation_test ashura/engine/tests/animation_test.cc)

target_link_libraries(ashura_animation_test ashura_engine)<|MERGE_RESOLUTION|>--- conflicted
+++ resolved
@@ -222,14 +222,10 @@
   ashura/engine/views.cc
   ashura/engine/scene.cc
   ashura/engine/renderer.cc
-<<<<<<< HEAD
   ashura/engine/render_context.cc
   ashura/engine/passes.cc
   ashura/engine/animation.cc
 )
-=======
-  ashura/engine/passes.cc)
->>>>>>> 5afbdcd0
 target_link_libraries(
   ashura_engine
   ashura_std
